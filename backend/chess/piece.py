--- conflicted
+++ resolved
@@ -614,25 +614,12 @@
                     break
 
                 if board.is_empty(next_coord):
-<<<<<<< HEAD
                     moves.append(Move(at, next_coord, self))
-=======
-                    # Normal movement to empty squares
-                    moves.append(Move(at, next_coord))
->>>>>>> 600fd730
                     continue
 
                 # Enemy piece encountered → mark, stay in place
                 if board.is_enemy(next_coord, self.color):
-<<<<<<< HEAD
                     move = Move(at, next_coord, self, metadata={"mark": True}) 
-=======
-                    mark_move = Move(
-                        at, at,  # stays in the same position
-                        metadata={"mark": True, "target": {"file": next_coord.file, "rank": next_coord.rank}}
-                    )
-                    moves.append(mark_move)
->>>>>>> 600fd730
                     break
 
                 # Friendly piece blocks further movement
